--- conflicted
+++ resolved
@@ -1,4 +1,3 @@
-<<<<<<< HEAD
 # STRUKT System
 
 The core STRUKT coaching platform — AI logic, automations, integrations, and assistant intelligence.
@@ -11,7 +10,7 @@
 
 ## Quick Start
 
-1. **Prerequisites**: Node.js 16+, OpenAI API key, Airtable account
+1. **Prerequisites**: Node.js 16+, OpenAI API key, Airtable account  
 2. **Setup**:
    ```bash
    git clone https://github.com/STRUKT1/strukt-system.git
@@ -19,73 +18,71 @@
    npm install
    cp .env.example .env
    # Edit .env with your API keys
-   
-   	3.	Run: npm run dev
-	4.	Test: Visit http://localhost:3000
+   ```
+3. **Run**: `npm run dev`  
+4. **Test**: Visit [http://localhost:3000](http://localhost:3000)
 
-Architecture
-	•	Runtime: Node.js + Express.js API server
-	•	AI: OpenAI GPT-4o with GPT-3.5-turbo fallback
-	•	Database: Airtable (users, chat history, health logs)
-	•	Security: Rate limiting, CORS, input validation
-	•	Mobile: Expo React Native client support
+---
 
-API Endpoints
-	•	GET / - Health check
-	•	POST /ask - AI chat interaction (main endpoint)
-	•	GET /chat-history - Retrieve conversation history
-	•	POST /log - Log health/fitness data (meals, workouts, sleep, etc.)
+## Architecture
 
-📚 Documentation
-Document
-Purpose
-Repository Structure
-Complete file tree and module overview
-Architecture
-System design with Mermaid diagrams
-API Endpoints
-Complete REST API documentation
-AI Overview
-AI functionality, prompts, and data flows
-Environment Setup
-Required environment variables
-Development Guide
-Local setup, testing, and debugging
-Usage Guide
-How to use the platform effectively
-Contributing
-Guidelines for contributors
-Changelog
-Version history and updates
+- **Runtime**: Node.js + Express.js API server  
+- **AI**: OpenAI GPT-4o with GPT-3.5-turbo fallback  
+- **Database**: Airtable (users, chat history, health logs)  
+- **Security**: Rate limiting, CORS, input validation  
+- **Mobile**: Expo React Native client support  
 
-Key Features
-	•	🤖 Conversational AI Coach: Personalized health guidance via OpenAI
-	•	📊 Data Logging: Track meals, workouts, sleep, mood, supplements
-	•	🧠 Memory & Context: AI remembers user preferences and history
-	•	🏥 Health Focus: Specialized prompts for fitness, nutrition, wellness
-	•	📈 Custom Plans: AI-generated nutrition and workout plans
-	•	🔒 Secure: Rate limiting, input validation, CORS protection
-	•	📱 Mobile Ready: JSON API designed for mobile app integration
+---
 
-Technology Stack
-	•	Backend: Node.js, Express.js
-	•	AI: OpenAI API (GPT-4o/GPT-3.5-turbo)
-	•	Database: Airtable REST API
-	•	Mobile: Expo React Native
-	•	Validation: Joi schemas
-	•	Security: Helmet.js, CORS, express-rate-limit
-	•	Deployment: Heroku-compatible
+## API Endpoints
 
-License
+- `GET /` — Health check  
+- `POST /ask` — AI chat interaction (main endpoint)  
+- `GET /chat-history` — Retrieve conversation history  
+- `POST /log` — Log health/fitness data (meals, workouts, sleep, etc.)  
 
-This project is proprietary software developed by STRUKT.
-=======
-## Documentation
+---
 
-- [Repository Structure](docs/REPO_STRUCTURE.md)
-- [AI Overview](docs/AI_OVERVIEW.md)
-- [API Endpoints](docs/ENDPOINTS.md)
-- [System Architecture](docs/ARCHITECTURE.md)
-- [Secrets & Configuration](docs/SECRETS.md)
-- [Development Guide](docs/DEVELOPMENT.md)
->>>>>>> eceb01db
+## 📚 Documentation
+
+| Document | Purpose |
+|----------|---------|
+| [Repository Structure](docs/REPO_STRUCTURE.md) | Complete file tree and module overview |
+| [AI Overview](docs/AI_OVERVIEW.md) | AI functionality, prompts, and data flows |
+| [API Endpoints](docs/ENDPOINTS.md) | Complete REST API documentation |
+| [System Architecture](docs/ARCHITECTURE.md) | System design with Mermaid diagrams |
+| [Secrets & Configuration](docs/SECRETS.md) | Required environment variables |
+| [Development Guide](docs/DEVELOPMENT.md) | Local setup, testing, and debugging |
+| [Usage Guide](docs/USAGE.md) | How to use the platform effectively |
+| [Contributing](docs/CONTRIBUTING.md) | Guidelines for contributors |
+| [Changelog](docs/CHANGELOG.md) | Version history and updates |
+
+---
+
+## Key Features
+
+- 🤖 **Conversational AI Coach** — Personalized health guidance via OpenAI  
+- 📊 **Data Logging** — Track meals, workouts, sleep, mood, supplements  
+- 🧠 **Memory & Context** — AI remembers user preferences and history  
+- 🏥 **Health Focus** — Specialized prompts for fitness, nutrition, wellness  
+- 📈 **Custom Plans** — AI-generated nutrition and workout plans  
+- 🔒 **Secure** — Rate limiting, input validation, CORS protection  
+- 📱 **Mobile Ready** — JSON API designed for mobile app integration  
+
+---
+
+## Technology Stack
+
+- **Backend**: Node.js, Express.js  
+- **AI**: OpenAI API (GPT-4o / GPT-3.5-turbo)  
+- **Database**: Airtable REST API  
+- **Mobile**: Expo React Native  
+- **Validation**: Joi schemas  
+- **Security**: Helmet.js, CORS, express-rate-limit  
+- **Deployment**: Heroku-compatible  
+
+---
+
+## License
+
+This project is proprietary software developed by STRUKT.